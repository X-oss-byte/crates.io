[project]
name = "cargo-registry"
authors = ["Alex Crichton <alex@alexcrichton.com>"]
version = "0.1.0"

[profile.release]
opt-level = 2

[lib]
name = "cargo_registry"
doctest = false

[[test]]
name = "all"
path = "src/tests/all.rs"

[dependencies]
s3 = { path = "src/s3" }
migrate = { path = "src/migrate" }
rand = "0.3"
time = "0.1"
git2 = "0.6.4"
flate2 = "0.2"
semver = "0.5"
url = "1.2.1"
postgres = { version = "0.14.0", features = ["with-time", "with-openssl", "with-serde_json", "with-chrono"] }
r2d2 = "0.7.0"
r2d2_postgres = "0.12.0"
openssl = "0.9.9"
curl = "0.4"
oauth2 = "0.3"
log = "0.3"
env_logger = "0.4"
rustc-serialize = "0.3"
license-exprs = "^1.3"
dotenv = "0.9.0"
toml = "0.2"
diesel = { version = "0.12.0", features = ["postgres", "serde_json", "deprecated-time"] }
diesel_codegen = "0.12.0"
r2d2-diesel = "0.12.0"
diesel_full_text_search = "0.12.0"
serde_json = "0.9.9"
serde_derive = "0.9.11"
serde = "0.9.11"
<<<<<<< HEAD
clippy = { version = "=0.0.118", optional = true }
=======
chrono = "0.3.0"
>>>>>>> c46c384d

conduit = "0.8"
conduit-conditional-get = "0.8"
conduit-cookie = "0.8"
conduit-json-parser = "0.8"
conduit-log-requests = "0.8"
conduit-middleware = "0.8"
conduit-router = "0.8"
conduit-static = "0.8"
conduit-git-http-backend = "0.8"
civet = "0.9"

[dev-dependencies]
conduit-test = "0.8"
bufstream = "0.1"

[features]
unstable = []
lint = ["clippy"]<|MERGE_RESOLUTION|>--- conflicted
+++ resolved
@@ -42,11 +42,8 @@
 serde_json = "0.9.9"
 serde_derive = "0.9.11"
 serde = "0.9.11"
-<<<<<<< HEAD
 clippy = { version = "=0.0.118", optional = true }
-=======
 chrono = "0.3.0"
->>>>>>> c46c384d
 
 conduit = "0.8"
 conduit-conditional-get = "0.8"
